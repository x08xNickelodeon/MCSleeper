--- conflicted
+++ resolved
@@ -115,13 +115,10 @@
 [![Donate](https://img.shields.io/badge/Donate-PayPal-green.svg)](https://paypal.me/vincss)
 
 ## 📜 ChangeLog  
-<<<<<<< HEAD
   * 1.3.0 - 1.19.2 :
     - add blackListedAddress parameters
-=======
   * 1.2.5 - 1.19.3 :
     - update node-minecraft-protocol for MC 1.19.3
->>>>>>> 66fa47ce
   * 1.2.4 - 1.19.2 :
     - update node-minecraft-protocol for MC 1.19.2 (no 1.19.3 yet)
   * 1.2.3 - 1.19 :
