{
    "name": "mcsleepingserverstarter",
    "version": "1.2.5",
    "description": "Sleeps until someone connects",
    "main": "build/sleepingServerStarter.js",
    "bin": "build/sleepingServerStarter.js",
    "scripts": {
        "start": "npm run prebuild && npm run build:typescript && node .",
        "dev": "ts-node ./src/sleepingServerStarter.ts",
        "prebuild": "rimraf ./build/ ./bin/ && cpx-fixed \"views/**/*.*\" build/views",
        "build": "npm-run-all build:*",
        "build:typescript": "tsc",
        "build:target": "pkg build/sleepingServerStarter.js --config package.json --compress GZip --target node18-win-x64,node18-linux-x64,node18-linux-arm64 --out-path ./bin/",
        "test": "echo \"Error: no test specified\" && exit 1",
        "lint": "eslint . --ext .ts --fix"
    },
    "dependencies": {
        "@jsprismarine/prismarine": "^0.1.0-rc.49",
        "@jsprismarine/raknet": "^0.1.0-rc.49",
        "express": "^4.18.2",
        "express-handlebars": "^6.0.5",
        "js-yaml": "^4.1.0",
        "minecraft-protocol": "^1.40.2",
        "winston": "^3.7.2"
    },
    "devDependencies": {
        "@types/connect": "^3.4.35",
        "@types/express": "^4.17.16",
        "@types/js-yaml": "^4.0.5",
        "@types/node": "^18.11.18",
        "@types/serve-static": "^1.13.10",
        "@typescript-eslint/eslint-plugin": "^5.49.0",
        "@typescript-eslint/parser": "^5.49.0",
        "cpx-fixed": "^1.6.0",
        "eslint": "^8.32.0",
        "nodemon": "^2.0.15",
        "npm-run-all": "^4.1.5",
        "pkg": "^5.8.0",
<<<<<<< HEAD
        "rimraf": "^3.0.2",
        "ts-node": "^10.9.1",
        "typescript": "^4.6.3"
=======
        "rimraf": "^4.1.2",
        "ts-node": "^10.9.1",
        "typescript": "^4.9.4"
>>>>>>> 84c67f4c
    },
    "author": "Vincss",
    "license": "ISC",
    "repository": {
        "type": "git",
        "url": "git+https://github.com/vincss/mcsleepingserverstarter.git"
    },
    "keywords": [
        "maintenance",
        "minecraft",
        "nodejs",
        "emptyserverstopper",
        "sleepingserver"
    ],
    "bugs": {
        "url": "https://github.com/vincss/mcsleepingserverstarter/issues"
    },
    "homepage": "https://github.com/vincss/mcsleepingserverstarter#readme",
    "engines": {
        "node": ">=16",
        "npm": ">=8"
    },
    "pkg": {
        "scripts": "build/*.js",
        "assets": [
            "build/views/**/*"
        ]
    }
}<|MERGE_RESOLUTION|>--- conflicted
+++ resolved
@@ -1,6 +1,6 @@
 {
     "name": "mcsleepingserverstarter",
-    "version": "1.2.5",
+    "version": "1.3.0",
     "description": "Sleeps until someone connects",
     "main": "build/sleepingServerStarter.js",
     "bin": "build/sleepingServerStarter.js",
@@ -36,15 +36,9 @@
         "nodemon": "^2.0.15",
         "npm-run-all": "^4.1.5",
         "pkg": "^5.8.0",
-<<<<<<< HEAD
-        "rimraf": "^3.0.2",
-        "ts-node": "^10.9.1",
-        "typescript": "^4.6.3"
-=======
         "rimraf": "^4.1.2",
         "ts-node": "^10.9.1",
         "typescript": "^4.9.4"
->>>>>>> 84c67f4c
     },
     "author": "Vincss",
     "license": "ISC",
