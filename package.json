--- conflicted
+++ resolved
@@ -11,7 +11,7 @@
     "prebuild": "rimraf ./build/ ./bin/ && cpx-fixed \"views/**/*.*\" build/views",
     "build": "run-s build:typescript build:bin",
     "build:typescript": "tsc",
-    "build:bin": "pkg build/sleepingServerStarter.js --config package.json --compress GZip --target node20-win-x64,node20-linux-x64,node20-linux-arm64,node20-macos-x64,node20-macos-arm64 --out-path ./bin/",
+    "build:bin": "pkg build/sleepingServerStarter.js --config package.json --compress GZip --target node18-win-x64,node18-linux-x64,node18-linux-arm64,node18-macos-x64,node18-macos-arm64 --out-path ./bin/",
     "test": "jest",
     "lint": "eslint . --ext .ts --fix",
     "format": "prettier --ignore-path .gitignore --write \"**/*.+(js|ts|json)\""
@@ -24,11 +24,7 @@
     "express": "^4.18.2",
     "express-handlebars": "^7.0.4",
     "js-yaml": "^4.1.0",
-<<<<<<< HEAD
-    "minecraft-protocol": "^1.47.0",
-=======
     "minecraft-protocol": "^1.51.0",
->>>>>>> c9ee7d44
     "prismarine-chat": "^1.8.0",
     "properties-reader": "^2.3.0",
     "winston": "^3.8.2"
@@ -48,7 +44,7 @@
     "eslint": "^8.37.0",
     "eslint-config-prettier": "^8.8.0",
     "npm-run-all": "^4.1.5",
-    "@yao-pkg/pkg": "^5.15.0",
+    "pkg": "^5.8.1",
     "prettier": "^2.8.8",
     "rimraf": "^4.4.1",
     "ts-jest": "^29.2.5",
