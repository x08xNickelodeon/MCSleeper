--- conflicted
+++ resolved
@@ -5,11 +5,7 @@
     "main": "build/sleepingServerStarter.js",
     "bin": "build/sleepingServerStarter.js",
     "scripts": {
-<<<<<<< HEAD
-        "start": "ts-node sleepingServerStarter.ts",
-=======
         "start": "npm run prebuild && npm run build:typescript && node .",
->>>>>>> d61e0605
         "dev": "nodemon",
         "prebuild": "rimraf ./build/ ./bin/ && cpx-fixed \"views/**/*.*\" build/views",
         "build": "npm-run-all build:*",
@@ -39,10 +35,6 @@
         "npm-run-all": "^4.1.5",
         "pkg": "^4.5.1",
         "rimraf": "^3.0.2",
-<<<<<<< HEAD
-        "ts-node": "^9.1.1",
-=======
->>>>>>> d61e0605
         "typescript": "^4.3.2"
     },
     "author": "Vincss",
